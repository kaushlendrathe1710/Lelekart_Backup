--- conflicted
+++ resolved
@@ -188,7 +188,6 @@
             />
           </Button>
         </div>
-<<<<<<< HEAD
         <div className="space-y-6">
           <div>
             <h1 className="text-2xl font-bold">My Account</h1>
@@ -234,7 +233,6 @@
                       )}
                     </div>
                   </div>
-=======
       </DashboardLayout>
     );
   }
@@ -337,7 +335,6 @@
                       ))}
                     </TableBody>
                   </Table>
->>>>>>> 060d6881
                 </div>
               </CardContent>
               <CardFooter className="border-t pt-3 pb-1 px-6">
